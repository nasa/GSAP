/**  Predictor - Header
 *   @file      Predictor Interface Class
 *   @ingroup   GPIC++
 *   @defgroup  Predictor     Predictor
 *
 *   @brief     Predictor Interface Class - Class defining the Predictor interface (model-based
<<<<<<< HEAD
 *                                          predictor)
=======
 *predictor)
>>>>>>> 33219fcc
 *
 *   @author    Matthew Daigle
 *   @version   1.1.0
 *
 *   @pre       N/A
 *
 *      Contact: Matthew Daigle (matthew.j.daigle@nasa.gov)
 *      Created: March 16, 2016
 *
 *   @copyright Copyright (c) 2018 United States Government as represented by
 *     the Administrator of the National Aeronautics and Space Administration.
 *     All Rights Reserved.
 **/

#ifndef PCOE_PREDICTOR_H
#define PCOE_PREDICTOR_H

#include <functional>
#include <string>
#include <vector>

#include "Model.h"
#include "MovingAverageLoadEstimator.h"
#include "ProgData.h"
#include "PrognosticsModel.h"
#include "ThreadSafeLog.h"

namespace PCOE {
    class Predictor {
    protected:
        typedef std::function<LoadEstimate(const double, const unsigned int)> LoadEstFcn;
        LoadEstFcn loadEstFcn;
        MovingAverageLoadEstimator defaultLoadEst;
<<<<<<< HEAD
        PrognosticsModel* model;
        double horizon; // time span of prediction
        std::vector<std::string> predictedOutputs;
        Log& log;

    public:
        /** Constructor
         *  @param  configMap   Map of configuration parameters
         **/
        Predictor(GSAPConfigMap& configMap) : model(nullptr), log(Log::Instance()) {
=======
        PrognosticsModel * pModel;  // model used for prediction
        double horizon;            // time span of prediction
        Log &log;  ///> Logger (Defined in ThreadSafeLog.h)
        
     public:
        /** Constructor
         *  @param  configMap   Map of configuration parameters
         **/
        Predictor(GSAPConfigMap& configMap) : pModel(NULL), log(Log::Instance()) {
            (void)configMap; // Supress unused parameter warning. Future versions may need the map
>>>>>>> 33219fcc
            using std::placeholders::_1;
            using std::placeholders::_2;
            loadEstFcn = std::bind(&LoadEstimator::estimateLoad, defaultLoadEst, _1, _2);
        }

        /** Destructor
         **/
        virtual ~Predictor() = default;

        /** @brief Set Load Estimation Function
         *  @param  fcn  load estimation function
         **/
        virtual void setLoadEst(LoadEstFcn fcn) {
            loadEstFcn = fcn;
        }

        /** @brief Set model pointer
         *  @param model given model pointer
         **/
        virtual void setModel(PrognosticsModel* model) {
<<<<<<< HEAD
            this->model = model;
=======
            pModel = model;
>>>>>>> 33219fcc
        }

        /** @brief    Predict future events and values of system variables
         *  @param    tP Time of prediction
         *  @param    state state of system at time of prediction
         *  @param  data ProgData object, in which prediction results are stored
         **/
        virtual void predict(const double tP, const std::vector<UData>& state, ProgData& data) = 0;
    };
}

#endif // PCOE_PREDICTOR_H<|MERGE_RESOLUTION|>--- conflicted
+++ resolved
@@ -4,11 +4,7 @@
  *   @defgroup  Predictor     Predictor
  *
  *   @brief     Predictor Interface Class - Class defining the Predictor interface (model-based
-<<<<<<< HEAD
  *                                          predictor)
-=======
- *predictor)
->>>>>>> 33219fcc
  *
  *   @author    Matthew Daigle
  *   @version   1.1.0
@@ -42,19 +38,7 @@
         typedef std::function<LoadEstimate(const double, const unsigned int)> LoadEstFcn;
         LoadEstFcn loadEstFcn;
         MovingAverageLoadEstimator defaultLoadEst;
-<<<<<<< HEAD
         PrognosticsModel* model;
-        double horizon; // time span of prediction
-        std::vector<std::string> predictedOutputs;
-        Log& log;
-
-    public:
-        /** Constructor
-         *  @param  configMap   Map of configuration parameters
-         **/
-        Predictor(GSAPConfigMap& configMap) : model(nullptr), log(Log::Instance()) {
-=======
-        PrognosticsModel * pModel;  // model used for prediction
         double horizon;            // time span of prediction
         Log &log;  ///> Logger (Defined in ThreadSafeLog.h)
         
@@ -62,9 +46,7 @@
         /** Constructor
          *  @param  configMap   Map of configuration parameters
          **/
-        Predictor(GSAPConfigMap& configMap) : pModel(NULL), log(Log::Instance()) {
-            (void)configMap; // Supress unused parameter warning. Future versions may need the map
->>>>>>> 33219fcc
+        Predictor(GSAPConfigMap& configMap) : model(nullptr), log(Log::Instance()) {
             using std::placeholders::_1;
             using std::placeholders::_2;
             loadEstFcn = std::bind(&LoadEstimator::estimateLoad, defaultLoadEst, _1, _2);
@@ -85,11 +67,7 @@
          *  @param model given model pointer
          **/
         virtual void setModel(PrognosticsModel* model) {
-<<<<<<< HEAD
             this->model = model;
-=======
-            pModel = model;
->>>>>>> 33219fcc
         }
 
         /** @brief    Predict future events and values of system variables
